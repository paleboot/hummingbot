--- conflicted
+++ resolved
@@ -71,26 +71,20 @@
         return self._data_source
 
     @property
-<<<<<<< HEAD
     def exchange_name(self) -> str:
+        """
+        *required
+        Name of the current exchange
+        """
         return "coinbase_pro"
 
     async def start(self):
         await super().start()
-=======
-    async def exchange_name(self) -> str:
-        """
-        *required
-        Name of the current exchange
-        """
-        return "coinbase_pro"
-
-    async def start(self):
         """
         *required
         Start all listeners and tasks
         """
->>>>>>> 56897eb6
+
         self._order_book_diff_listener_task = asyncio.ensure_future(
             self.data_source.listen_for_order_book_diffs(self._ev_loop, self._order_book_diff_stream)
         )
