import aiohttp
import asyncio
from typing import (
    List,
    Dict,
    Any,
    Optional,
)

from hummingbot.logger import HummingbotLogger
import logging

from .async_utils import safe_ensure_future
from .ssl_client_request import SSLClientRequest

BINANCE_ENDPOINT = "https://api.binance.com/api/v1/exchangeInfo"
DDEX_ENDPOINT = "https://api.ddex.io/v3/markets"
RADAR_RELAY_ENDPOINT = "https://api.radarrelay.com/v2/markets"
BAMBOO_RELAY_ENDPOINT = "https://rest.bamboorelay.com/main/0x/markets"
COINBASE_PRO_ENDPOINT = "https://api.pro.coinbase.com/products/"
IDEX_REST_ENDPOINT = "https://api.idex.market/returnTicker"
HUOBI_ENDPOINT = "https://api.huobi.pro/v1/common/symbols"
LIQUID_ENDPOINT = "https://api.liquid.com/products"
BITTREX_ENDPOINT = "https://api.bittrex.com/v3/markets"
KUCOIN_ENDPOINT = "https://api.kucoin.com/api/v1/symbols"
DOLOMITE_ENDPOINT = "https://exchange-api.dolomite.io/v1/markets"
BITCOIN_COM_ENDPOINT = "https://api.exchange.bitcoin.com/api/2/public/symbol"
UPBIT_ENDPOINT = "https://id-api.upbit.com/v1/market/all"

API_CALL_TIMEOUT = 5


class TradingPairFetcher:
    _sf_shared_instance: "TradingPairFetcher" = None
    _tpf_logger: Optional[HummingbotLogger] = None
    _tpf_http_client: Optional[aiohttp.ClientSession] = None

    @classmethod
    def logger(cls) -> HummingbotLogger:
        if cls._tpf_logger is None:
            cls._tpf_logger = logging.getLogger(__name__)
        return cls._tpf_logger

    @classmethod
    def get_instance(cls) -> "TradingPairFetcher":
        if cls._sf_shared_instance is None:
            cls._sf_shared_instance = TradingPairFetcher()
        return cls._sf_shared_instance

    @classmethod
    def http_client(cls) -> aiohttp.ClientSession:
        if cls._tpf_http_client is None:
            if not asyncio.get_event_loop().is_running():
                raise EnvironmentError("Event loop must be running to start HTTP client session.")
            cls._tpf_http_client = aiohttp.ClientSession(request_class=SSLClientRequest)
        return cls._tpf_http_client

    def __init__(self):
        self.ready = False
        self.trading_pairs: Dict[str, Any] = {}
        safe_ensure_future(self.fetch_all())

    async def fetch_binance_trading_pairs(self) -> List[str]:
        try:
            from hummingbot.market.binance.binance_market import BinanceMarket
            client: aiohttp.ClientSession = self.http_client()
            async with client.get(BINANCE_ENDPOINT, timeout=API_CALL_TIMEOUT) as response:
                if response.status == 200:
                    data = await response.json()
                    trading_pair_structs = data.get("symbols")
                    raw_trading_pairs = list(map(lambda details: details.get("symbol"), trading_pair_structs))
                    # Binance API has an error where they have a symbol called 123456
                    # The symbol endpoint is
                    # https://api.binance.com/api/v1/exchangeInfo
                    if "123456" in raw_trading_pairs:
                        raw_trading_pairs.remove("123456")
                    trading_pair_list: List[str] = []
                    for raw_trading_pair in raw_trading_pairs:
                        converted_trading_pair: Optional[str] = \
                            BinanceMarket.convert_from_exchange_trading_pair(raw_trading_pair)
                        if converted_trading_pair is not None:
                            trading_pair_list.append(converted_trading_pair)
                        else:
                            self.logger().debug(f"Could not parse the trading pair {raw_trading_pair}, skipping it...")
                    return trading_pair_list

        except Exception:
            # Do nothing if the request fails -- there will be no autocomplete for binance trading pairs
            pass

        return []

    async def fetch_ddex_trading_pairs(self) -> List[str]:
        try:
            from hummingbot.market.ddex.ddex_market import DDEXMarket
            client: aiohttp.ClientSession = self.http_client()
            async with client.get(DDEX_ENDPOINT, timeout=API_CALL_TIMEOUT) as response:
                if response.status == 200:
                    response = await response.json()
                    markets = response.get("data").get("markets")
                    raw_trading_pairs = list(map(lambda details: details.get('id'), markets))
                    trading_pair_list: List[str] = []
                    for raw_trading_pair in raw_trading_pairs:
                        converted_trading_pair: Optional[str] = \
                            DDEXMarket.convert_from_exchange_trading_pair(raw_trading_pair)
                        if converted_trading_pair is not None:
                            trading_pair_list.append(converted_trading_pair)
                        else:
                            self.logger().debug(f"Could not parse the trading pair {raw_trading_pair}, skipping it...")
                    return trading_pair_list

        except Exception:
            # Do nothing if the request fails -- there will be no autocomplete for ddex trading pairs
            pass

        return []

    async def fetch_radar_relay_trading_pairs(self) -> List[str]:
        try:
            from hummingbot.market.radar_relay.radar_relay_market import RadarRelayMarket
            trading_pairs = set()
            page_count = 1
            client: aiohttp.ClientSession = self.http_client()
            while True:
                async with client.get(f"{RADAR_RELAY_ENDPOINT}?perPage=100&page={page_count}", timeout=API_CALL_TIMEOUT) \
                        as response:
                    if response.status == 200:
                        markets = await response.json()
                        new_trading_pairs = set(map(lambda details: details.get('id'), markets))
                        if len(new_trading_pairs) == 0:
                            break
                        else:
                            trading_pairs = trading_pairs.union(new_trading_pairs)
                        page_count += 1
                        trading_pair_list: List[str] = []
                        for raw_trading_pair in trading_pairs:
                            converted_trading_pair: Optional[str] = \
                                RadarRelayMarket.convert_from_exchange_trading_pair(raw_trading_pair)
                            if converted_trading_pair is not None:
                                trading_pair_list.append(converted_trading_pair)
                            else:
                                self.logger().debug(f"Could not parse the trading pair {raw_trading_pair}, skipping it...")
                        return trading_pair_list
        except Exception:
            # Do nothing if the request fails -- there will be no autocomplete for radar trading pairs
            pass

        return []

    async def fetch_bamboo_relay_trading_pairs(self) -> List[str]:
        try:
            from hummingbot.market.bamboo_relay.bamboo_relay_market import BambooRelayMarket

            trading_pairs = set()
            page_count = 1
            client: aiohttp.ClientSession = self.http_client()
            while True:
                async with client.get(f"{BAMBOO_RELAY_ENDPOINT}?perPage=1000&page={page_count}",
                                      timeout=API_CALL_TIMEOUT) as response:
                    if response.status == 200:

                        markets = await response.json()
                        new_trading_pairs = set(map(lambda details: details.get("id"), markets))
                        if len(new_trading_pairs) == 0:
                            break
                        else:
                            trading_pairs = trading_pairs.union(new_trading_pairs)
                        page_count += 1
                        trading_pair_list: List[str] = []
                        for raw_trading_pair in trading_pairs:
                            converted_trading_pair: Optional[str] = \
                                BambooRelayMarket.convert_from_exchange_trading_pair(raw_trading_pair)
                            if converted_trading_pair is not None:
                                trading_pair_list.append(converted_trading_pair)
                            else:
                                self.logger().debug(f"Could not parse the trading pair {raw_trading_pair}, skipping it...")
                        return trading_pair_list

        except Exception:
            # Do nothing if the request fails -- there will be no autocomplete for bamboo trading pairs
            pass

        return []

    async def fetch_coinbase_pro_trading_pairs(self) -> List[str]:
        try:
            from hummingbot.market.coinbase_pro.coinbase_pro_market import CoinbaseProMarket

            client: aiohttp.ClientSession = self.http_client()
            async with client.get(COINBASE_PRO_ENDPOINT, timeout=API_CALL_TIMEOUT) as response:
                if response.status == 200:
                    markets = await response.json()
                    raw_trading_pairs: List[str] = list(map(lambda details: details.get('id'), markets))
                    trading_pair_list: List[str] = []
                    for raw_trading_pair in raw_trading_pairs:
                        converted_trading_pair: Optional[str] = \
                            CoinbaseProMarket.convert_from_exchange_trading_pair(raw_trading_pair)
                        if converted_trading_pair is not None:
                            trading_pair_list.append(converted_trading_pair)
                        else:
                            self.logger().debug(f"Could not parse the trading pair {raw_trading_pair}, skipping it...")
                    return trading_pair_list

        except Exception:
            # Do nothing if the request fails -- there will be no autocomplete for coinbase trading pairs
            pass

        return []

    async def fetch_idex_trading_pairs(self) -> List[str]:
        try:
            from hummingbot.market.idex.idex_market import IDEXMarket

            client: aiohttp.ClientSession = self.http_client()
            async with client.get(IDEX_REST_ENDPOINT, timeout=API_CALL_TIMEOUT) as response:
                if response.status == 200:

                    market: Dict[Any] = await response.json()
                    raw_trading_pairs: List[str] = list(market.keys())
                    trading_pair_list: List[str] = []
                    for raw_trading_pair in raw_trading_pairs:
                        converted_trading_pair: Optional[str] = \
                            IDEXMarket.convert_from_exchange_trading_pair(raw_trading_pair)
                        if converted_trading_pair is not None:
                            trading_pair_list.append(converted_trading_pair)
                        else:
                            self.logger().debug(f"Could not parse the trading pair {raw_trading_pair}, skipping it...")
                    return trading_pair_list

        except Exception:
            # Do nothing if the request fails -- there will be no autocomplete for idex trading pairs
            pass

        return []

    async def fetch_huobi_trading_pairs(self) -> List[str]:
        try:
            from hummingbot.market.huobi.huobi_market import HuobiMarket

            client: aiohttp.ClientSession = self.http_client()
            async with client.get(HUOBI_ENDPOINT, timeout=API_CALL_TIMEOUT) as response:
                if response.status == 200:
                    all_trading_pairs: Dict[str, Any] = await response.json()
                    valid_trading_pairs: list = []
                    for item in all_trading_pairs["data"]:
                        if item["state"] == "online":
                            valid_trading_pairs.append(item["symbol"])
                    trading_pair_list: List[str] = []
                    for raw_trading_pair in valid_trading_pairs:
                        converted_trading_pair: Optional[str] = \
                            HuobiMarket.convert_from_exchange_trading_pair(raw_trading_pair)
                        if converted_trading_pair is not None:
                            trading_pair_list.append(converted_trading_pair)
                        else:
                            self.logger().debug(f"Could not parse the trading pair {raw_trading_pair}, skipping it...")
                    return trading_pair_list

        except Exception:
            # Do nothing if the request fails -- there will be no autocomplete for huobi trading pairs
            pass

        return []

    @staticmethod
    async def fetch_liquid_trading_pairs() -> List[str]:
        try:
            # Returns a List of str, representing each active trading pair on the exchange.
            client: aiohttp.ClientSession = TradingPairFetcher.http_client()
            async with client.get(LIQUID_ENDPOINT, timeout=API_CALL_TIMEOUT) as response:
                if response.status == 200:
                    products: List[Dict[str, Any]] = await response.json()
                    for data in products:
                        data['trading_pair'] = '-'.join([data['base_currency'], data['quoted_currency']])
                    return [
                        product["trading_pair"] for product in products
                        if product['disabled'] is False
                    ]

        except Exception:
            # Do nothing if the request fails -- there will be no autocomplete available
            pass

        return []

    @staticmethod
    async def fetch_bittrex_trading_pairs() -> List[str]:
        try:
            client: aiohttp.ClientSession = TradingPairFetcher.http_client()
            async with client.get(BITTREX_ENDPOINT, timeout=API_CALL_TIMEOUT) as response:
                if response.status == 200:
                    all_trading_pairs: List[Dict[str, Any]] = await response.json()
                    return [item["symbol"]
                            for item in all_trading_pairs
                            if item["status"] == "ONLINE"]
        except Exception:
            # Do nothing if the request fails -- there will be no autocomplete for bittrex trading pairs
            pass
        return []

    @staticmethod
    async def fetch_kucoin_trading_pairs() -> List[str]:
        async with aiohttp.ClientSession() as client:
            async with client.get(KUCOIN_ENDPOINT, timeout=API_CALL_TIMEOUT) as response:
                if response.status == 200:
                    try:
                        data: Dict[str, Any] = await response.json()
                        all_trading_pairs = data.get("data", [])
                        return [item["symbol"] for item in all_trading_pairs if item["enableTrading"] is True]
                    except Exception:
                        pass
                        # Do nothing if the request fails -- there will be no autocomplete for kucoin trading pairs
                return []

    async def fetch_dolomite_trading_pairs(self) -> List[str]:
        try:
            from hummingbot.market.dolomite.dolomite_market import DolomiteMarket
            client: aiohttp.ClientSession = TradingPairFetcher.http_client()
            async with client.get(DOLOMITE_ENDPOINT, timeout=API_CALL_TIMEOUT) as response:
                if response.status == 200:
                    all_trading_pairs: Dict[str, Any] = await response.json()
                    valid_trading_pairs: list = []
                    for item in all_trading_pairs["data"]:
                        valid_trading_pairs.append(item["market"])
                    trading_pair_list: List[str] = []
                    for raw_trading_pair in valid_trading_pairs:
                        converted_trading_pair: Optional[str] = \
                            DolomiteMarket.convert_from_exchange_trading_pair(raw_trading_pair)
                        if converted_trading_pair is not None:
                            trading_pair_list.append(converted_trading_pair)
                        else:
                            self.logger().debug(f"Could not parse the trading pair {raw_trading_pair}, skipping it...")
                    return trading_pair_list
        except Exception:
            # Do nothing if the request fails -- there will be no autocomplete for dolomite trading pairs
            pass

        return []

    async def fetch_bitcoin_com_trading_pairs(self) -> List[str]:
        try:
            from hummingbot.market.bitcoin_com.bitcoin_com_market import BitcoinComMarket

            client: aiohttp.ClientSession = TradingPairFetcher.http_client()
            async with client.get(BITCOIN_COM_ENDPOINT, timeout=API_CALL_TIMEOUT) as response:
                if response.status == 200:
                    raw_trading_pairs: List[Dict[str, Any]] = await response.json()
                    trading_pairs: List[str] = list([item["id"] for item in raw_trading_pairs])
                    trading_pair_list: List[str] = []
                    for raw_trading_pair in trading_pairs:
                        converted_trading_pair: Optional[str] = \
                            BitcoinComMarket.convert_from_exchange_trading_pair(raw_trading_pair)
                        if converted_trading_pair is not None:
                            trading_pair_list.append(converted_trading_pair)
                        else:
                            self.logger().debug(f"Could not parse the trading pair {raw_trading_pair}, skipping it...")
                    return trading_pair_list
        except Exception:
            # Do nothing if the request fails -- there will be no autocomplete available
            pass

        return []

    async def fetch_upbit_trading_pairs(self) -> List[str]:
        from hummingbot.market.upbit.upbit_market import UpbitMarket

        async with aiohttp.ClientSession() as client:
            async with client.get(UPBIT_ENDPOINT, timeout=API_CALL_TIMEOUT) as response:
                if response.status == 200:
                    try:
                        raw_trading_pairs: List[Dict[str, any]] = await response.json()
                        all_trading_pairs = [item["market"] for item in raw_trading_pairs]
                        trading_pairs_list: List[str] = []
                        for p in all_trading_pairs:
                            if UpbitMarket.convert_from_exchange_trading_pair(p) is not None:
                                trading_pairs_list.append(p)
                            else:
                                self.logger.warning(
                                    f"Could not parse trading pair {p}, skipping it...")
                        return trading_pairs_list
                    except Exception:
                        pass
                return []

    async def fetch_all(self):
        binance_trading_pairs = await self.fetch_binance_trading_pairs()
        ddex_trading_pairs = await self.fetch_ddex_trading_pairs()
        # Radar Relay has not yet been migrated to a new version
        # Endpoint needs to be updated after migration
        # radar_relay_trading_pairs = await self.fetch_radar_relay_trading_pairs()
        bamboo_relay_trading_pairs = await self.fetch_bamboo_relay_trading_pairs()
        coinbase_pro_trading_pairs = await self.fetch_coinbase_pro_trading_pairs()
        dolomite_trading_pairs = await self.fetch_dolomite_trading_pairs()
        huobi_trading_pairs = await self.fetch_huobi_trading_pairs()
        liquid_trading_pairs = await self.fetch_liquid_trading_pairs()
        idex_trading_pairs = await self.fetch_idex_trading_pairs()
        bittrex_trading_pairs = await self.fetch_bittrex_trading_pairs()
        kucoin_trading_pairs = await self.fetch_kucoin_trading_pairs()
        bitcoin_com_trading_pairs = await self.fetch_bitcoin_com_trading_pairs()
        upbit_trading_pairs = await self.fetch_upbit_trading_pairs()
        self.trading_pairs = {
            "binance": binance_trading_pairs,
            "dolomite": dolomite_trading_pairs,
            "idex": idex_trading_pairs,
            "ddex": ddex_trading_pairs,
            # "radar_relay": radar_relay_trading_pairs,
            "bamboo_relay": bamboo_relay_trading_pairs,
            "coinbase_pro": coinbase_pro_trading_pairs,
            "huobi": huobi_trading_pairs,
            "liquid": liquid_trading_pairs,
            "bittrex": bittrex_trading_pairs,
<<<<<<< HEAD
            "bitcoin_com": bitcoin_com_trading_pairs,
            "upbit": upbit_trading_pairs
=======
            "kucoin": kucoin_trading_pairs,
            "bitcoin_com": bitcoin_com_trading_pairs
>>>>>>> 8b3a8e9b
        }
        self.ready = True<|MERGE_RESOLUTION|>--- conflicted
+++ resolved
@@ -408,12 +408,8 @@
             "huobi": huobi_trading_pairs,
             "liquid": liquid_trading_pairs,
             "bittrex": bittrex_trading_pairs,
-<<<<<<< HEAD
             "bitcoin_com": bitcoin_com_trading_pairs,
-            "upbit": upbit_trading_pairs
-=======
+            "upbit": upbit_trading_pairs,
             "kucoin": kucoin_trading_pairs,
-            "bitcoin_com": bitcoin_com_trading_pairs
->>>>>>> 8b3a8e9b
         }
         self.ready = True