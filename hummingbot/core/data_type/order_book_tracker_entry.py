--- conflicted
+++ resolved
@@ -1,7 +1,6 @@
 #!/usr/bin/env python
 
 from hummingbot.core.data_type.order_book import OrderBook
-<<<<<<< HEAD
 from hummingbot.market.bittrex.bittrex_active_order_tracker import BittrexActiveOrderTracker
 from hummingbot.market.coinbase_pro.coinbase_pro_active_order_tracker import CoinbaseProActiveOrderTracker
 from hummingbot.market.ddex.ddex_active_order_tracker import DDEXActiveOrderTracker
@@ -11,9 +10,7 @@
 from hummingbot.market.dolomite.dolomite_active_order_tracker import DolomiteActiveOrderTracker
 from hummingbot.market.bitcoin_com.bitcoin_com_active_order_tracker import BitcoinComActiveOrderTracker
 from hummingbot.market.hitbtc.hitbtc_active_order_tracker import HitBTCActiveOrderTracker
-=======
-
->>>>>>> 03aaa8d2
+
 
 class OrderBookTrackerEntry:
     def __init__(self, trading_pair: str, timestamp: float, order_book: OrderBook):
@@ -37,7 +34,6 @@
 
     @property
     def order_book(self) -> OrderBook:
-<<<<<<< HEAD
         return self._order_book
 
 
@@ -223,7 +219,4 @@
 
     @property
     def active_order_tracker(self) -> HitBTCActiveOrderTracker:
-        return self._active_order_tracker
-=======
-        return self._order_book
->>>>>>> 03aaa8d2
+        return self._active_order_tracker