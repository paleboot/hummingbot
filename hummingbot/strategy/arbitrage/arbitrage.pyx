# distutils: language=c++

import time

import pandas as pd
from typing import (
    List
)
from wings.events import MarketEvent
from wings.event_listener cimport EventListener
from wings.market.market_base import (
    MarketBase,
    OrderType
)
from wings.events import TradeType
from wings.order_book import OrderBook
from hummingbot.strategy.strategy_base import StrategyBase
from .arbitrage_market_pair import ArbitrageMarketPair
from hummingbot.cli.utils.exchange_rate_conversion import ExchangeRateConversion
import logging

NaN = float("nan")
as_logger = None

cdef class BaseArbitrageStrategyEventListener(EventListener):
    cdef:
        ArbitrageStrategy _owner

    def __init__(self, ArbitrageStrategy owner):
        super().__init__()
        self._owner = owner

cdef class BuyOrderCompletedListener(BaseArbitrageStrategyEventListener):
    cdef c_call(self, object arg):
        self._owner.c_did_complete_buy_order(arg)


cdef class SellOrderCompletedListener(BaseArbitrageStrategyEventListener):
    cdef c_call(self, object arg):
        self._owner.c_did_complete_sell_order(arg)


cdef class OrderFailedListener(BaseArbitrageStrategyEventListener):
    cdef c_call(self, object arg):
        self._owner.c_did_fail_order(arg)

cdef class OrderCancelledListener(BaseArbitrageStrategyEventListener):
    cdef c_call(self, object arg):
        self._owner.c_did_cancel_order(arg)

cdef class ArbitrageStrategy(StrategyBase):
    BUY_ORDER_COMPLETED_EVENT_TAG = MarketEvent.BuyOrderCompleted.value
    SELL_ORDER_COMPLETED_EVENT_TAG = MarketEvent.SellOrderCompleted.value
    TRANSACTION_FAILURE_EVENT_TAG = MarketEvent.TransactionFailure.value
    ORDER_CANCELLED_EVENT_TAG = MarketEvent.OrderCancelled.value

    OPTION_LOG_STATUS_REPORT = 1 << 0
    OPTION_LOG_CREATE_ORDER = 1 << 1
    OPTION_LOG_ORDER_COMPLETED = 1 << 2
    OPTION_LOG_PROFITABILITY_STEP = 1 << 3
    OPTION_LOG_FULL_PROFITABILITY_STEP = 1 << 4
    OPTION_LOG_INSUFFICIENT_ASSET = 1 << 5
    OPTION_LOG_ALL = 0xfffffffffffffff
    MARKET_ORDER_MAX_TRACKING_TIME = 60.0 * 10

    @classmethod
    def logger(cls):
        global as_logger
        if as_logger is None:
            as_logger = logging.getLogger(__name__)
        return as_logger

    def __init__(self,
                 market_pairs: List[ArbitrageMarketPair],
                 min_profitability: float,
                 logging_options: int = OPTION_LOG_ORDER_COMPLETED,
                 status_report_interval: float = 900,
                 next_trade_delay_interval: float = 15.0):

        if len(market_pairs) < 0:
            raise ValueError(f"market_pairs must not be empty.")
        super().__init__()
        self._logging_options = logging_options
        self._market_pairs = market_pairs
        self._min_profitability = min_profitability
        self._buy_order_completed_listener = BuyOrderCompletedListener(self)
        self._sell_order_completed_listener = SellOrderCompletedListener(self)
        self._order_failed_listener = OrderFailedListener(self)
        self._order_canceled_listener = OrderCancelledListener(self)
        self._all_markets_ready = False
        self._markets = set()
        self._order_id_to_market = {}
        self._tracked_market_orders = {}
        self._status_report_interval = status_report_interval
        self._last_timestamp = 0
        self._next_trade_delay = next_trade_delay_interval
        self._last_trade_timestamps = {}

        cdef:
            MarketBase typed_market

        for market_pair in self._market_pairs:
            for market in [market_pair.market_1, market_pair.market_2]:
                self._markets.add(market)
                typed_market = market
                typed_market.c_add_listener(self.SELL_ORDER_COMPLETED_EVENT_TAG, self._sell_order_completed_listener)
                typed_market.c_add_listener(self.BUY_ORDER_COMPLETED_EVENT_TAG, self._buy_order_completed_listener)
                typed_market.c_add_listener(self.TRANSACTION_FAILURE_EVENT_TAG, self._order_failed_listener)
                typed_market.c_add_listener(self.ORDER_CANCELLED_EVENT_TAG, self._order_canceled_listener)

    @property
    def active_markets(self) -> List[MarketBase]:
        return list(self._markets)

    def format_status(self) -> str:
        cdef:
            MarketBase market_1
            MarketBase market_2
            OrderBook market_1_ob
            OrderBook market_2_ob
            str market_1_symbol
            str market_1_name
            str market_1_base
            str market_1_quote
            str market_2_symbol
            str market_2_name
            str market_2_base
            str market_2_quote
            double market_1_base_balance
            double market_1_quote_balance
            double market_2_base_balance
            double market_2_quote_balance
            double market_1_bid_price
            double market_1_ask_price
            double market_2_bid_price
            double market_2_ask_price
            double market_1_bid_adjusted
            double market_1_ask_adjusted
            double market_2_bid_adjusted
            double market_2_ask_adjusted
            double market_1_base_adjusted
            double market_1_quote_adjusted
            double market_2_base_adjusted
            double market_2_quote_adjusted
            list lines = []
            list warning_lines = []

        for market_pair in self._market_pairs:
            market_1 = market_pair.market_1
            market_2 = market_pair.market_2
            market_1_symbol = market_pair.market_1_symbol
            market_1_name = market_1.name
            market_1_base = market_pair.market_1_base_currency
            market_1_quote = market_pair.market_1_quote_currency
            market_1_ob = market_1.c_get_order_book(market_1_symbol)
            market_2_symbol = market_pair.market_2_symbol
            market_2_name = market_2.name
            market_2_base = market_pair.market_2_base_currency
            market_2_quote = market_pair.market_2_quote_currency
            market_2_ob = market_2.c_get_order_book(market_2_symbol)
            market_1_base_balance = market_1.get_balance(market_1_base)
            market_1_quote_balance = market_1.get_balance(market_1_quote)
            market_2_base_balance = market_2.get_balance(market_2_base)
            market_2_quote_balance = market_2.get_balance(market_2_quote)

            market_1_bid_price = market_1_ob.get_price(False)
            market_1_ask_price = market_1_ob.get_price(True)
            market_2_bid_price = market_2_ob.get_price(False)
            market_2_ask_price = market_2_ob.get_price(True)
            market_1_bid_adjusted = ExchangeRateConversion.get_instance().adjust_token_rate(market_1_quote,
                                                                                            market_1_bid_price)
            market_1_ask_adjusted = ExchangeRateConversion.get_instance().adjust_token_rate(market_1_quote,
                                                                                            market_1_ask_price)
            market_2_bid_adjusted = ExchangeRateConversion.get_instance().adjust_token_rate(market_2_quote,
                                                                                            market_2_bid_price)
            market_2_ask_adjusted = ExchangeRateConversion.get_instance().adjust_token_rate(market_2_quote,
                                                                                            market_2_ask_price)
            market_1_base_adjusted = ExchangeRateConversion.get_instance().adjust_token_rate(market_1_base, 1.0)
            market_1_quote_adjusted = ExchangeRateConversion.get_instance().adjust_token_rate(market_1_quote, 1.0)
            market_2_base_adjusted = ExchangeRateConversion.get_instance().adjust_token_rate(market_2_base, 1.0)
            market_2_quote_adjusted = ExchangeRateConversion.get_instance().adjust_token_rate(market_2_quote, 1.0)

            profitability_buy_2_sell_1, profitability_buy_1_sell_2 = \
                self.c_calculate_arbitrage_top_order_profitability(market_pair, market_1_ob, market_2_ob)

            markets_columns = ["Market", "Symbol", "Bid Price", "Ask Price", "Adjusted Bid", "Adjusted Ask"]
            markets_data = [
                [
                    market_1_name,
                    market_1_symbol,
                    market_1_bid_price,
                    market_1_ask_price,
                    market_1_bid_adjusted,
                    market_1_ask_adjusted,
                ],
                [
                    market_2_name,
                    market_2_symbol,
                    market_2_bid_price,
                    market_2_ask_price,
                    market_2_bid_adjusted,
                    market_2_ask_adjusted,
                ],
            ]
            markets_df = pd.DataFrame(data=markets_data, columns=markets_columns)
            markets_df_lines = str(markets_df).split("\n")
            lines.extend(["", "  Markets:"] +
                         ["    " + line for line in markets_df_lines])

            assets_columns = ["Market", "Asset", "Balance", "Conversion Rate"]
            assets_data = [
                [market_1_name, market_1_base, market_1_base_balance, market_1_base_adjusted],
                [market_1_name, market_1_quote, market_1_quote_balance, market_1_quote_adjusted],
                [market_2_name, market_2_base, market_2_base_balance, market_2_base_adjusted],
                [market_2_name, market_2_quote, market_2_quote_balance, market_2_quote_adjusted],
            ]
            assets_df = pd.DataFrame(data=assets_data, columns=assets_columns)
            assets_df_lines = str(assets_df).split("\n")
            lines.extend(["", "  Assets:"] +
                         ["    " + line for line in assets_df_lines])

            lines.extend(["", "  Profitability:"] +
                         [f"    take bid on {market_1_name}, "
                          f"take ask on {market_2_name}: {round(profitability_buy_2_sell_1 * 100, 4)} %"] +
                         [f"    take ask on {market_1_name}, "
                          f"take bid on {market_2_name}: {round(profitability_buy_1_sell_2 * 100, 4)} %"])


            # See if there're any pending market orders.
            if self._tracked_market_orders:
                pending_orders = [[
                    k[0].__class__.__name__, k[1], v[0], v[1],
                    pd.Timestamp(v[2], unit='s', tz='UTC').strftime('%Y-%m-%d %H:%M:%S')
                ] for k,v in self._tracked_market_orders.items()]

                pending_orders_df = pd.DataFrame(
                    data=pending_orders, columns=["market", "symbol", "order_id", "quantity", "timestamp"])
                df_lines = str(pending_orders_df).split("\n")
                lines.extend(["", "  Pending market orders:"] +
                             ["    " + line for line in df_lines])
            else:
                lines.extend(["", "  No pending market orders."])

            # Add warning lines on null balances.
            # TO-DO: Build min order size logic into exchange connector and expose maker_min_order and taker_min_order variables,
            # which can replace the hard-coded 0.0001 value.
            if market_1_base_balance <= 0.0001:
                warning_lines.append(f"  {market_1.name} market {market_1_base} balance is 0. Cannot place order.")
            if market_1_quote_balance <= 0.0001:
                warning_lines.append(f"  {market_1.name} market {market_1_quote} balance is 0. Cannot place order.")
            if market_2_base_balance <= 0.0001:
                warning_lines.append(f"  {market_2.name} market {market_2_base} balance is 0. Cannot place order.")
            if market_2_quote_balance <= 0.0001:
                warning_lines.append(f"  {market_2.name} market {market_2_quote} balance is 0. Cannot place order.")

        if len(warning_lines) > 0:
            lines.extend(["", "  *** WARNINGS ***"] + warning_lines)

        return "\n".join(lines)


    cdef c_tick(self, double timestamp):
        StrategyBase.c_tick(self, timestamp)

        if not self._all_markets_ready:
            self._all_markets_ready = all([market.ready for market in self._markets])
            if not self._all_markets_ready:
                # Markets not ready yet. Don't do anything.
                return

        for market_pair in self._market_pairs:
            self.c_process_market_pair(market_pair)

        cdef:
            int64_t current_tick
            int64_t last_tick

        if self._logging_options & self.OPTION_LOG_STATUS_REPORT:
            current_tick = <int64_t>(timestamp // self._status_report_interval)
            last_tick = <int64_t>(self._last_timestamp // self._status_report_interval)
            if current_tick < last_tick:
                self.logger().info(self.format_status())

        self._last_timestamp = timestamp

    cdef c_did_complete_buy_order(self, object buy_order_completed_event):
        cdef:
            str order_id = buy_order_completed_event.order_id
            object market_pair = self._order_id_to_market.get(order_id)
        if market_pair is not None:
            if self._logging_options & self.OPTION_LOG_ORDER_COMPLETED:
                self.log_with_clock(
                    logging.INFO,
                    f"Market order completed on {market_pair[0].__class__.__name__}: {order_id}"
                )
            del self._order_id_to_market[order_id]
            if market_pair in self._tracked_market_orders:
                del self._tracked_market_orders[market_pair]


    cdef c_did_complete_sell_order(self, object sell_order_completed_event):
        cdef:
            str order_id = sell_order_completed_event.order_id
            object market_pair = self._order_id_to_market.get(order_id)
        if market_pair is not None:
            if self._logging_options & self.OPTION_LOG_ORDER_COMPLETED:
                self.log_with_clock(
                    logging.INFO,
                    f"Market order completed on {market_pair[0].__class__.__name__}: {order_id}"
                )
            del self._order_id_to_market[order_id]
            if market_pair in self._tracked_market_orders:
                del self._tracked_market_orders[market_pair]

    cdef c_did_fail_order(self, object fail_event):
        cdef:
            object market_pair = self._order_id_to_market.get(fail_event.order_id)

        if market_pair is not None:
            self.log_with_clock(
                logging.INFO,
                f"Market order failed on {market_pair[0].__class__.__name__}: {fail_event.order_id}"
            )
            del self._order_id_to_market[fail_event.order_id]
            if market_pair in self._tracked_market_orders:
                del self._tracked_market_orders[market_pair]

    cdef c_did_cancel_order(self, object cancel_event):
        cdef:
            object market_pair = self._order_id_to_market.get(cancel_event.order_id)

        if market_pair is not None:
            self.log_with_clock(
                logging.INFO,
                f"Market order canceled on {market_pair[0].__class__.__name__}: {cancel_event.order_id}"
            )
            del self._order_id_to_market[cancel_event.order_id]
            if market_pair in self._tracked_market_orders:
                del self._tracked_market_orders[market_pair]

    cdef tuple c_calculate_arbitrage_top_order_profitability(self,
                                                             object market_pair,
                                                             OrderBook order_book_1,
                                                             OrderBook order_book_2):
        cdef:
            double market_1_bid_price = ExchangeRateConversion.get_instance().adjust_token_rate(
                market_pair.market_1_quote_currency, order_book_1.get_price(False))

            double market_1_ask_price = ExchangeRateConversion.get_instance().adjust_token_rate(
                market_pair.market_1_quote_currency, order_book_1.get_price(True))

            double market_2_bid_price = ExchangeRateConversion.get_instance().adjust_token_rate(
                market_pair.market_2_quote_currency, order_book_2.get_price(False))

            double market_2_ask_price = ExchangeRateConversion.get_instance().adjust_token_rate(
                market_pair.market_2_quote_currency, order_book_2.get_price(True))

        profitability_buy_2_sell_1 = market_1_bid_price / market_2_ask_price - 1
        profitability_buy_1_sell_2 = market_2_bid_price / market_1_ask_price - 1
        return profitability_buy_2_sell_1, profitability_buy_1_sell_2


    cdef c_ready_for_new_orders(self, object market_pair):
        cdef:
            tuple market_1_key = (market_pair.market_1, market_pair.market_1_symbol)
            tuple market_2_key = (market_pair.market_2, market_pair.market_2_symbol)
            double time_now = time.time()
            object tracked_market_1_order = self._tracked_market_orders.get(market_1_key)
            object tracked_market_2_order = self._tracked_market_orders.get(market_2_key)
            double time_left

        # Do not continue if there are pending market order
        for tracked_market_order in [tracked_market_1_order, tracked_market_2_order]:
            if tracked_market_order is not None:
                # consider market order completed if it was already x time old
                if tracked_market_order[1] - time_now > self.MARKET_ORDER_MAX_TRACKING_TIME:
                    pass
                else:
                    return False

        # Wait for the cool off interval before the next trade, so wallet balance is up to date
        for market_key in [market_1_key, market_2_key]:
            ready_to_trade_time = self._last_trade_timestamps.get(market_key, 0) + self._next_trade_delay
            if market_key in self._last_trade_timestamps and ready_to_trade_time > self._current_timestamp:
                time_left = self._current_timestamp - self._last_trade_timestamps[market_key] - self._next_trade_delay
                self.log_with_clock(
                    logging.INFO,
                    f"Cooling off from previous trade on {market_key}. "
                    f"Resuming in {int(time_left)} seconds."
                )
                return False
        return True

    cdef c_process_market_pair(self, object market_pair):
        cdef:
            MarketBase market_1 = market_pair.market_1
            MarketBase market_2 = market_pair.market_2
            OrderBook order_book_1 = market_1.c_get_order_book(market_pair.market_1_symbol)
            OrderBook order_book_2 = market_2.c_get_order_book(market_pair.market_2_symbol)

        if not self.c_ready_for_new_orders(market_pair):
            return

        profitability_buy_2_sell_1, profitability_buy_1_sell_2 = \
            self.c_calculate_arbitrage_top_order_profitability(market_pair, order_book_1, order_book_2)

        if profitability_buy_1_sell_2 < self._min_profitability and profitability_buy_2_sell_1 < self._min_profitability:
            return

        if profitability_buy_1_sell_2 > profitability_buy_2_sell_1:
            # it is more profitable to buy on market_1 and sell on market_2
            self.c_process_market_pair_inner(
                market_pair.market_1,
                market_pair.market_1_symbol,
                market_pair.market_1_base_currency,
                market_pair.market_1_quote_currency,
                order_book_1,
                market_pair.market_2,
                market_pair.market_2_symbol,
                market_pair.market_2_base_currency,
                market_pair.market_2_quote_currency,
                order_book_2
            )

        else:
            self.c_process_market_pair_inner(
                market_pair.market_2,
                market_pair.market_2_symbol,
                market_pair.market_2_base_currency,
                market_pair.market_2_quote_currency,
                order_book_2,
                market_pair.market_1,
                market_pair.market_1_symbol,
                market_pair.market_1_base_currency,
                market_pair.market_1_quote_currency,
                order_book_1
            )


    cdef c_process_market_pair_inner(self,
                                     MarketBase buy_market,
                                     str buy_market_symbol,
                                     str buy_market_base_currency,
                                     str buy_market_quote_currency,
                                     OrderBook buy_order_book,
                                     MarketBase sell_market,
                                     str sell_market_symbol,
                                     str sell_market_base_currency,
                                     str sell_market_quote_currency,
                                     OrderBook sell_order_book
                                     ):
        """        
        Execute strategy for market paris
        """
        cdef:
            tuple buy_market_key = (buy_market, buy_market_symbol)
            tuple sell_market_key = (sell_market, sell_market_symbol)
            double time_now = time.time()
            double buy_market_size_limit
            double sell_market_size_limit
            double quantized_profitable_base_amount
            str buy_order_id
            str sell_order_id
            object tracked_buy_market_order = self._tracked_market_orders.get(buy_market_key)
            object tracked_sell_market_order = self._tracked_market_orders.get(sell_market_key)
            double time_left
            double best_profitable_order_amount = 0.0
            double best_profitable_order_profitability = 0.0

        best_profitable_order_amount, best_profitable_order_profitability = self.c_find_best_profitable_amount(
            buy_market,
            buy_market_symbol,
            buy_market_base_currency,
            buy_market_quote_currency,
            buy_order_book,
            sell_market,
            sell_market_symbol,
            sell_market_base_currency,
            sell_market_quote_currency,
            sell_order_book
        )

        buy_market_size_limit = buy_market.c_quantize_order_amount(buy_market_symbol,
                                                                   best_profitable_order_amount)
        sell_market_size_limit = sell_market.c_quantize_order_amount(sell_market_symbol,
                                                                     best_profitable_order_amount)
        quantized_profitable_base_amount = min(buy_market_size_limit, sell_market_size_limit)

        if quantized_profitable_base_amount:
            if self._logging_options & self.OPTION_LOG_CREATE_ORDER:
                self.log_with_clock(logging.INFO,
                                    f"Executing market order buy of {buy_market_symbol} "
                                    f"at {buy_market.__class__.__name__} "
                                    f"and sell of {sell_market_symbol} "
                                    f"at {sell_market.__class__.__name__} "
                                    f"with amount {quantized_profitable_base_amount}, "
                                    f"and profitability {best_profitable_order_profitability}")

            buy_order_id = self.c_buy_with_specific_market(
                buy_market,
                buy_market_symbol,
                quantized_profitable_base_amount,
                order_type=OrderType.MARKET
            )
            sell_order_id = self.c_sell_with_specific_market(
                sell_market,
                sell_market_symbol,
                quantized_profitable_base_amount,
                order_type=OrderType.MARKET
            )

            time_now = self._current_timestamp
            self._last_trade_timestamps[buy_order_id] = time_now
            self._last_trade_timestamps[sell_order_id] = time_now
            self._order_id_to_market[buy_order_id] = buy_market_key
            self._order_id_to_market[sell_order_id] = sell_market_key
            self._tracked_market_orders[buy_market_key] = (
                buy_order_id, quantized_profitable_base_amount, time_now
            )
            self._tracked_market_orders[sell_market_key] = (
                sell_order_id, quantized_profitable_base_amount, time_now
            )
            self.logger().info(self.format_status())

    def log_with_clock(self, log_level: int, msg: str):
        clock_timestamp = pd.Timestamp(self._current_timestamp, unit="s", tz="UTC")
        self.logger().log(log_level, f"{msg} [clock={str(clock_timestamp)}]")

    cdef c_buy_with_specific_market(self, MarketBase market, str symbol, double amount,
                                    object order_type = OrderType.MARKET, double price = 0.0):
        if market not in self._markets:
            raise ValueError(f"market object for buy order is not in the whitelisted markets set.")
        return market.c_buy(symbol, amount, order_type=order_type, price=price)

    cdef c_sell_with_specific_market(self, MarketBase market, str symbol, double amount,
                                     object order_type = OrderType.MARKET, double price = 0.0):
        if market not in self._markets:
            raise ValueError(f"market object for sell order is not in the whitelisted markets set.")
        return market.c_sell(symbol, amount, order_type=order_type, price=price)

    @classmethod
    def find_profitable_arbitrage_orders(cls,
                                         min_profitability,
                                         sell_order_book: OrderBook,
                                         buy_order_book: OrderBook,
                                         buy_market_quote_currency,
                                         sell_market_quote_currency):

        return c_find_profitable_arbitrage_orders(min_profitability,
                                                  sell_order_book,
                                                  buy_order_book,
                                                  buy_market_quote_currency,
                                                  sell_market_quote_currency)


    cdef tuple c_find_best_profitable_amount(self,
                                             MarketBase buy_market,
                                             str buy_market_symbol,
                                             str buy_market_base_currency,
                                             str buy_market_quote_currency,
                                             OrderBook buy_order_book,
                                             MarketBase sell_market,
                                             str sell_market_symbol,
                                             str sell_market_base_currency,
                                             str sell_market_quote_currency,
                                             OrderBook sell_order_book):
        cdef:
            double total_bid_value = 0 # total revenue
            double total_ask_value = 0 # total cost
            double total_bid_value_adjusted = 0 # total revenue adjusted with exchange rate conversion
            double total_ask_value_adjusted = 0 # total cost adjusted with exchange rate conversion
            double total_previous_step_base_amount = 0
            double profitability
            double best_profitable_order_amount = 0.0
            double best_profitable_order_profibility = 0.0
            object buy_fee
            object sell_fee
            double total_sell_flat_fees
            double total_buy_flat_fees
            double quantized_profitable_base_amount
            double net_sell_proceeds
            double net_buy_costs
            double buy_market_quote_asset
            double sell_market_base_asset

        profitable_orders = c_find_profitable_arbitrage_orders(self._min_profitability,
                                                               buy_order_book,
                                                               sell_order_book,
                                                               buy_market_quote_currency,
                                                               sell_market_quote_currency)

        # check if each step meets the profit level after fees, and is within the wallet balance
        # fee must be calculated at every step because fee might change a potentially profitable order to unprofitable
        # market.c_get_fee returns a namedtuple with 2 keys "percent" and "flat_fees"
        # "percent" is the percent in decimals the exchange charges for the particular trade
        # "flat_fees" returns list of additional fees ie: [("ETH", 0.01), ("BNB", 2.5)]
        # typically most exchanges will only have 1 flat fee (ie: gas cost of transaction in ETH)
        for bid_price_adjusted, ask_price_adjusted, bid_price, ask_price, amount in profitable_orders:
            buy_fee = buy_market.c_get_fee(
                buy_market_symbol,
                OrderType.MARKET,
                TradeType.BUY,
                total_previous_step_base_amount + amount,
                ask_price
            )
            sell_fee = sell_market.c_get_fee(
                sell_market_symbol,
                OrderType.MARKET,
                TradeType.SELL,
                total_previous_step_base_amount + amount,
                bid_price
            )
            # accumulated flat fees of exchange
            total_buy_flat_fees = 0.0
            total_sell_flat_fees = 0.0
            for buy_flat_fee_currency, buy_flat_fee_amount in buy_fee.flat_fees:
                if buy_flat_fee_currency == buy_market_quote_currency:
                    total_buy_flat_fees += buy_flat_fee_amount
                else:
                    # if the flat fee currency symbol does not match quote symbol, convert to quote symbol
                    total_buy_flat_fees += ExchangeRateConversion.get_instance().adjust_token_rate(
                        amount=buy_flat_fee_amount,
                        from_currency=buy_flat_fee_currency,
                        to_currency=buy_market_quote_currency
                    )
            for sell_flat_fee_currency, sell_flat_fee_amount in sell_fee.flat_fees:
                if sell_flat_fee_currency == sell_market_quote_currency:
                    total_sell_flat_fees += sell_flat_fee_amount
                else:
                    total_sell_flat_fees += ExchangeRateConversion.get_instance().adjust_token_rate(
                        amount=sell_flat_fee_amount,
                        from_currency=sell_flat_fee_currency,
                        to_currency=sell_market_quote_currency
                    )
            # accumulated profitability with fees
            total_bid_value_adjusted += bid_price_adjusted * amount
            total_ask_value_adjusted += ask_price_adjusted * amount
            net_sell_proceeds = total_bid_value_adjusted * (1 - sell_fee.percent) - total_sell_flat_fees
            net_buy_costs = total_ask_value_adjusted / (1 - buy_fee.percent) + total_buy_flat_fees
            profitability = net_sell_proceeds / net_buy_costs

            buy_market_quote_asset = buy_market.c_get_balance(buy_market_quote_currency)
            sell_market_base_asset = sell_market.c_get_balance(sell_market_base_currency)

            # if current step is within minimum profitability set to best profitable order
            # because the total amount is greater than the previous step
            if profitability > (1 + self._min_profitability):
                best_profitable_order_amount = total_previous_step_base_amount + amount
                best_profitable_order_profibility = profitability

            if self._logging_options & self.OPTION_LOG_PROFITABILITY_STEP:
                self.log_with_clock(logging.DEBUG, f"Total profitability with fees: {profitability}, "
                                                   f"Current step profitability: {bid_price/ask_price},"
                                                   f"bid, ask price, amount: {bid_price, ask_price, amount}")

            # stop current step if buy/sell market does not have enough asset
            if buy_market_quote_asset < (total_ask_value + ask_price * amount) or \
                    sell_market_base_asset < (total_previous_step_base_amount + amount):
                # use previous step as best profitable order if below min profitability
                if profitability < (1 + self._min_profitability):
                    break
                if self._logging_options & self.OPTION_LOG_INSUFFICIENT_ASSET:
                    self.log_with_clock(logging.DEBUG,
                                    f"Not enough asset to complete this step. "
                                    f"Quote asset needed: {total_ask_value + ask_price * amount}. "
                                    f"Quote asset balance: {buy_market_quote_asset}. "
                                    f"Base asset needed: {total_bid_value + bid_price * amount}. "
                                    f"Base asset balance: {sell_market_base_asset}. ")

                # buy and sell with the amount of available base or quote asset, whichever is smaller
                best_profitable_order_amount = min(sell_market_base_asset, buy_market_quote_asset / ask_price)
                best_profitable_order_profibility = profitability
                break

            total_bid_value += bid_price * amount
            total_ask_value += ask_price * amount
            total_previous_step_base_amount += amount

        if self._logging_options & self.OPTION_LOG_FULL_PROFITABILITY_STEP:
            self.log_with_clock(logging.DEBUG,
                "\n" + pd.DataFrame(
                    data=[
                        [b_price_adjusted/a_price_adjusted,
                         b_price_adjusted, a_price_adjusted, b_price, a_price, amount]
                        for b_price_adjusted, a_price_adjusted, b_price, a_price, amount in profitable_orders],
                    columns=['raw_profitability', 'bid_price_adjusted', 'ask_price_adjusted',
                             'bid_price', 'ask_price', 'step_amount']
                ).to_string()
            )

        return best_profitable_order_amount, best_profitable_order_profibility

    # The following exposed Python functions are meant for unit tests
    # ---------------------------------------------------------------
    def find_best_profitable_amount(self,
                                    buy_market: MarketBase, buy_market_symbol: str, buy_market_base_currency: str,
                                    buy_market_quote_currency: str, buy_order_book: OrderBook,
                                    sell_market: MarketBase, sell_market_symbol: str, sell_market_base_currency: str,
                                    sell_market_quote_currency: str, sell_order_book: OrderBook):
        return self.c_find_best_profitable_amount(buy_market, buy_market_symbol, buy_market_base_currency,
                                                  buy_market_quote_currency, buy_order_book,
                                                  sell_market, sell_market_symbol, sell_market_base_currency,
                                                  sell_market_quote_currency, sell_order_book
                                                  )
    def ready_for_new_orders(self, market_pair):
        return self.c_ready_for_new_orders(market_pair)
    # ---------------------------------------------------------------

cdef list c_find_profitable_arbitrage_orders(double min_profitability,
                                             OrderBook buy_order_book,
                                             OrderBook sell_order_book,
                                             str buy_market_quote_currency,
                                             str sell_market_quote_currency):
    """
    :param sell_order_book: 
    :param buy_order_book: 
    :return: bid_price, ask_price, amount
    """
    cdef:
        double step_amount = 0
        double bid_leftover_amount = 0
        double ask_leftover_amount = 0
        object current_bid = None
        object current_ask = None
        double current_bid_price_adjusted
        double current_ask_price_adjusted

    profitable_orders = []
    bid_it = sell_order_book.bid_entries()
    ask_it = buy_order_book.ask_entries()
    try:
        while True:
            if bid_leftover_amount == 0 and ask_leftover_amount == 0:
                # both current ask and bid orders are filled, advance to the next bid and ask order
                current_bid = next(bid_it)
                current_ask = next(ask_it)
                ask_leftover_amount = current_ask.amount
                bid_leftover_amount = current_bid.amount

            elif bid_leftover_amount > 0 and ask_leftover_amount == 0:
                # current ask order filled completely, advance to the next ask order
                current_ask = next(ask_it)
                ask_leftover_amount = current_ask.amount

            elif ask_leftover_amount > 0 and bid_leftover_amount == 0:
                # current bid order filled completely, advance to the next bid order
                current_bid = next(bid_it)
                bid_leftover_amount = current_bid.amount

            elif bid_leftover_amount > 0 and ask_leftover_amount > 0:
                # current ask and bid orders are not completely filled, no need to advance iterators
                pass
            else:
                # something went wrong if leftover amount is negative
                break

            # adjust price based on the quote token rates
            current_bid_price_adjusted = ExchangeRateConversion.get_instance().adjust_token_rate(
                sell_market_quote_currency,
                current_bid.price
            )
            current_ask_price_adjusted = ExchangeRateConversion.get_instance().adjust_token_rate(
                buy_market_quote_currency,
                current_ask.price
            )
<<<<<<< HEAD
=======
            self.logger().info(self.format_status())

    def log_with_clock(self, log_level: int, msg: str):
        clock_timestamp = pd.Timestamp(self._current_timestamp, unit="s", tz="UTC")
        self.logger().log(log_level, f"{msg} [clock={str(clock_timestamp)}]")

    cdef c_buy_with_specific_market(self, MarketBase market, str symbol, double amount,
                                    object order_type = OrderType.MARKET, double price = 0.0):
        if market not in self._markets:
            raise ValueError(f"market object for buy order is not in the whitelisted markets set.")
        return market.c_buy(symbol, amount, order_type=order_type, price=price)

    cdef c_sell_with_specific_market(self, MarketBase market, str symbol, double amount,
                                     object order_type = OrderType.MARKET, double price = 0.0):
        if market not in self._markets:
            raise ValueError(f"market object for sell order is not in the whitelisted markets set.")
        return market.c_sell(symbol, amount, order_type=order_type, price=price)

    @classmethod
    def find_profitable_arbitrage_orders(cls,
                                         min_profitability,
                                         sell_order_book: OrderBook,
                                         buy_order_book: OrderBook,
                                         buy_market_quote_currency,
                                         sell_market_quote_currency):

        return c_find_profitable_arbitrage_orders(min_profitability,
                                                  sell_order_book,
                                                  buy_order_book,
                                                  buy_market_quote_currency,
                                                  sell_market_quote_currency)


cdef list c_find_profitable_arbitrage_orders(double min_profitability,
                                             OrderBook buy_order_book,
                                             OrderBook sell_order_book,
                                             str buy_market_quote_currency,
                                             str sell_market_quote_currency):
    """
    :param sell_order_book: 
    :param buy_order_book: 
    :return: bid_price, ask_price, amount
    """
    cdef:
        double step_amount = 0
        double bid_leftover_amount = 0
        double ask_leftover_amount = 0
        object current_bid = None
        object current_ask = None
        double current_bid_price_adjusted
        double current_ask_price_adjusted

    profitable_orders = []
    bid_it = sell_order_book.bid_entries()
    ask_it = buy_order_book.ask_entries()
    try:
        while True:
            if bid_leftover_amount == 0 and ask_leftover_amount == 0:
                # both current ask and bid orders are filled, advance to the next bid and ask order
                current_bid = next(bid_it)
                current_ask = next(ask_it)
                ask_leftover_amount = current_ask.amount
                bid_leftover_amount = current_bid.amount

            elif bid_leftover_amount > 0 and ask_leftover_amount == 0:
                # current ask order filled completely, advance to the next ask order
                current_ask = next(ask_it)
                ask_leftover_amount = current_ask.amount

            elif ask_leftover_amount > 0 and bid_leftover_amount == 0:
                # current bid order filled completely, advance to the next bid order
                current_bid = next(bid_it)
                bid_leftover_amount = current_bid.amount

            elif bid_leftover_amount > 0 and ask_leftover_amount > 0:
                # current ask and bid orders are not completely filled, no need to advance iterators
                pass
            else:
                # something went wrong if leftover amount is negative
                break

            # adjust price based on the quote token rates
            current_bid_price_adjusted = ExchangeRateConversion.get_instance().adjust_token_rate(
                sell_market_quote_currency,
                current_bid.price
            )
            current_ask_price_adjusted = ExchangeRateConversion.get_instance().adjust_token_rate(
                buy_market_quote_currency,
                current_ask.price
            )
>>>>>>> b752306c
            # arbitrage not possible
            if current_bid_price_adjusted < current_ask_price_adjusted:
                break
            # allow negative profitability for debugging
            if min_profitability<0 and current_bid_price_adjusted/current_ask_price_adjusted < (1 + min_profitability):
                break

            step_amount = min(bid_leftover_amount, ask_leftover_amount)
            profitable_orders.append((current_bid_price_adjusted,
                                      current_ask_price_adjusted,
                                      current_bid.price,
                                      current_ask.price,
                                      step_amount))

            ask_leftover_amount -= step_amount
            bid_leftover_amount -= step_amount


    except StopIteration:
        pass

<<<<<<< HEAD
    return profitable_orders
=======
    return profitable_orders
>>>>>>> b752306c
<|MERGE_RESOLUTION|>--- conflicted
+++ resolved
@@ -763,99 +763,6 @@
                 buy_market_quote_currency,
                 current_ask.price
             )
-<<<<<<< HEAD
-=======
-            self.logger().info(self.format_status())
-
-    def log_with_clock(self, log_level: int, msg: str):
-        clock_timestamp = pd.Timestamp(self._current_timestamp, unit="s", tz="UTC")
-        self.logger().log(log_level, f"{msg} [clock={str(clock_timestamp)}]")
-
-    cdef c_buy_with_specific_market(self, MarketBase market, str symbol, double amount,
-                                    object order_type = OrderType.MARKET, double price = 0.0):
-        if market not in self._markets:
-            raise ValueError(f"market object for buy order is not in the whitelisted markets set.")
-        return market.c_buy(symbol, amount, order_type=order_type, price=price)
-
-    cdef c_sell_with_specific_market(self, MarketBase market, str symbol, double amount,
-                                     object order_type = OrderType.MARKET, double price = 0.0):
-        if market not in self._markets:
-            raise ValueError(f"market object for sell order is not in the whitelisted markets set.")
-        return market.c_sell(symbol, amount, order_type=order_type, price=price)
-
-    @classmethod
-    def find_profitable_arbitrage_orders(cls,
-                                         min_profitability,
-                                         sell_order_book: OrderBook,
-                                         buy_order_book: OrderBook,
-                                         buy_market_quote_currency,
-                                         sell_market_quote_currency):
-
-        return c_find_profitable_arbitrage_orders(min_profitability,
-                                                  sell_order_book,
-                                                  buy_order_book,
-                                                  buy_market_quote_currency,
-                                                  sell_market_quote_currency)
-
-
-cdef list c_find_profitable_arbitrage_orders(double min_profitability,
-                                             OrderBook buy_order_book,
-                                             OrderBook sell_order_book,
-                                             str buy_market_quote_currency,
-                                             str sell_market_quote_currency):
-    """
-    :param sell_order_book: 
-    :param buy_order_book: 
-    :return: bid_price, ask_price, amount
-    """
-    cdef:
-        double step_amount = 0
-        double bid_leftover_amount = 0
-        double ask_leftover_amount = 0
-        object current_bid = None
-        object current_ask = None
-        double current_bid_price_adjusted
-        double current_ask_price_adjusted
-
-    profitable_orders = []
-    bid_it = sell_order_book.bid_entries()
-    ask_it = buy_order_book.ask_entries()
-    try:
-        while True:
-            if bid_leftover_amount == 0 and ask_leftover_amount == 0:
-                # both current ask and bid orders are filled, advance to the next bid and ask order
-                current_bid = next(bid_it)
-                current_ask = next(ask_it)
-                ask_leftover_amount = current_ask.amount
-                bid_leftover_amount = current_bid.amount
-
-            elif bid_leftover_amount > 0 and ask_leftover_amount == 0:
-                # current ask order filled completely, advance to the next ask order
-                current_ask = next(ask_it)
-                ask_leftover_amount = current_ask.amount
-
-            elif ask_leftover_amount > 0 and bid_leftover_amount == 0:
-                # current bid order filled completely, advance to the next bid order
-                current_bid = next(bid_it)
-                bid_leftover_amount = current_bid.amount
-
-            elif bid_leftover_amount > 0 and ask_leftover_amount > 0:
-                # current ask and bid orders are not completely filled, no need to advance iterators
-                pass
-            else:
-                # something went wrong if leftover amount is negative
-                break
-
-            # adjust price based on the quote token rates
-            current_bid_price_adjusted = ExchangeRateConversion.get_instance().adjust_token_rate(
-                sell_market_quote_currency,
-                current_bid.price
-            )
-            current_ask_price_adjusted = ExchangeRateConversion.get_instance().adjust_token_rate(
-                buy_market_quote_currency,
-                current_ask.price
-            )
->>>>>>> b752306c
             # arbitrage not possible
             if current_bid_price_adjusted < current_ask_price_adjusted:
                 break
@@ -873,12 +780,7 @@
             ask_leftover_amount -= step_amount
             bid_leftover_amount -= step_amount
 
-
     except StopIteration:
         pass
 
-<<<<<<< HEAD
-    return profitable_orders
-=======
-    return profitable_orders
->>>>>>> b752306c
+    return profitable_orders