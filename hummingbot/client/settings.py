from os.path import (
    realpath,
    join,
)
from typing import List

from hummingbot import get_strategy_list
from hummingbot.core.utils.trading_pair_fetcher import TradingPairFetcher

# Global variables
required_exchanges: List[str] = []
trading_pair_fetcher = TradingPairFetcher.get_instance()

# Global static values
KEYFILE_PREFIX = "key_file_"
KEYFILE_POSTFIX = ".json"
ENCYPTED_CONF_PREFIX = "encrypted_"
ENCYPTED_CONF_POSTFIX = ".json"
GLOBAL_CONFIG_PATH = "conf/conf_global.yml"
TOKEN_ADDRESSES_FILE_PATH = realpath(join(__file__, "../../wallet/ethereum/erc20_tokens.json"))
DEFAULT_KEY_FILE_PATH = "conf/"
DEFAULT_LOG_FILE_PATH = "logs/"
DEFAULT_ETHEREUM_RPC_URL = "https://mainnet.coinalpha.com/hummingbot-test-node"
TEMPLATE_PATH = realpath(join(__file__, "../../templates/"))
CONF_FILE_PATH = "conf/"
CONF_PREFIX = "conf_"
CONF_POSTFIX = "_strategy"

EXCHANGES = {
    "bamboo_relay",
    "binance",
    "coinbase_pro",
    "ddex",
    "huobi",
    "liquid",
    "idex",
    "radar_relay",
    "dolomite",
    "bittrex",
<<<<<<< HEAD
    "bitcoin_com",
    "upbit"
=======
    "kucoin",
    "bitcoin_com"
>>>>>>> 8b3a8e9b
}

DEXES = {
    "bamboo_relay",
    "ddex",
    "idex",
    "radar_relay",
    "dolomite"
}

STRATEGIES: List[str] = get_strategy_list()

EXAMPLE_PAIRS = {
    "bamboo_relay": "ZRX-WETH",
    "binance": "ZRX-ETH",
    "bitcoin_com": "ETH-BCH",
    "bittrex": "ZRX-ETH",
    "kucoin": "ETH-USDT",
    "coinbase_pro": "ETH-USDC",
    "ddex": "ZRX-WETH",
    "dolomite": "WETH-DAI",
    "huobi": "ETH-USDT",
    "idex": "ZRX-ETH",
    "liquid": "ETH-USD",
    "radar_relay": "ZRX-WETH",
    "upbit": "BTC-ZRX"
}

EXAMPLE_ASSETS = {
    "bamboo_relay": "ZRX",
    "binance": "ZRX",
    "bitcoin_com": "BCH",
    "bittrex": "ZRX",
    "kucoin": "ETH",
    "coinbase_pro": "ETH",
    "ddex": "ZRX",
    "dolomite": "LRC",
    "huobi": "eth",
    "idex": "ETH",
    "liquid": "ETH",
    "radar_relay": "ZRX",
    "upbit": "ETH"
}

MAXIMUM_OUTPUT_PANE_LINE_COUNT = 1000
MAXIMUM_LOG_PANE_LINE_COUNT = 1000
MAXIMUM_TRADE_FILLS_DISPLAY_OUTPUT = 100<|MERGE_RESOLUTION|>--- conflicted
+++ resolved
@@ -37,13 +37,9 @@
     "radar_relay",
     "dolomite",
     "bittrex",
-<<<<<<< HEAD
     "bitcoin_com",
-    "upbit"
-=======
+    "upbit",
     "kucoin",
-    "bitcoin_com"
->>>>>>> 8b3a8e9b
 }
 
 DEXES = {
